# -*- coding: utf-8 -*-
#
# This file is part of Invenio.
# Copyright (C) 2017-2018 CERN.
#
# Invenio is free software; you can redistribute it and/or modify it
# under the terms of the MIT License; see LICENSE file for more details.

"""Aggregation classes."""

from __future__ import absolute_import, print_function

import datetime
from collections import OrderedDict
from copy import deepcopy

import six
from dateutil import parser
from elasticsearch import VERSION as ES_VERSION
from elasticsearch.helpers import bulk
from elasticsearch_dsl import Index, Search
from invenio_search import current_search_client

<<<<<<< HEAD
from .utils import get_size
=======
from .utils import get_doctype

SUPPORTED_INTERVAL = OrderedDict([
    ('hour', '%Y-%m-%dT%H'),
    ('day', '%Y-%m-%d'),
    ('month', '%Y-%m'),
    ('year', '%Y')
])
>>>>>>> 9048a7ec


def filter_robots(query):
    """Modify an elasticsearch query so that robot events are filtered out."""
    return query.filter('term', is_robot=False)


def format_range_dt(d, interval):
    """Format range filter datetime to the closest aggregation interval."""
    dt_rounding_map = {
        'hour': 'h', 'day': 'd', 'month': 'M', 'year': 'y'}

    if not isinstance(d, six.string_types):
        d = d.isoformat()
    return '{0}||/{1}'.format(
        d, dt_rounding_map[interval])


class BookmarkApi(object):
    """Bookmark API class.

    It provides an interface that lets us interact with a bookmark.
    """

    # NOTE: these work up to ES_6
    MAPPINGS = {
        "mappings": {
            "aggregation-bookmark": {
                "date_detection": False,
                "properties": {
                    "date": {
                        "type": "date",
                        "format": "date_optional_time"
                    },
                    "aggregation_type": {
                        "type": "keyword"
                    }
                }
            }
        }
    }

    MAPPINGS_ES7 = {
        "mappings": deepcopy(
            MAPPINGS['mappings']['aggregation-bookmark'])
    }

    def __init__(self, client, agg_type, event_index, agg_interval):
        """Construct bookmark instance.

        :param client: elasticsearch client
        :param agg_type: aggregation type for the bookmark
        """
        # NOTE: doc_type is going to be deprecated with ES_7
        self.doc_type = get_doctype('aggregation-bookmark')
        self.bookmark_index = 'bookmark-index'
        self.client = client
        self.agg_type = agg_type
        self.event_index = event_index
        self.agg_interval = agg_interval
        self._create_bookmark()

    def _create_bookmark(self):
        """Create a bookmark."""
        if not Index(self.bookmark_index, using=self.client).exists():
            # TODO: change the mapping accordingly to ES version
            self.client.indices.create(
                index=self.bookmark_index, body=BookmarkApi.MAPPINGS
                if ES_VERSION[0] < 7 else BookmarkApi.MAPPINGS_ES7)

    def set_bookmark(self, new_date):
        """Set bookmark for starting next aggregation."""
        options = {
            'index': self.bookmark_index,
            'body': {
                'date': new_date,
                'aggregation_type': self.agg_type
            },
            'doc_type': self.doc_type
        }
        self.client.index(**options)

    def get_bookmark(self):
        """Get last aggregation date."""
        # retrieve the oldest bookmark
        query_bookmark = Search(
            using=self.client,
            index=self.bookmark_index,
        ).filter(
            'term', aggregation_type=self.agg_type
        )[0:1].sort(
            {'date': {'order': 'desc'}}
        )
        bookmarks = query_bookmark.execute()
        # if no bookmark is found but the index exist, the bookmark was somehow
        # lost or never written, so restart from the beginning
        if len(bookmarks) == 0:
            return self._get_oldest_event_timestamp()

        return datetime.datetime.strptime(
            bookmarks[0].date, SUPPORTED_INTERVAL[self.agg_interval])

    def _get_oldest_event_timestamp(self):
        """Search for the oldest event timestamp."""
        # Retrieve the oldest event in order to start aggregation
        # from there
        query_events = Search(
            using=self.client,
            index=self.event_index
        )[0:1].sort(
            {'timestamp': {'order': 'asc'}}
        )
        result = query_events.execute()
        # There might not be any events yet if the first event have been
        # indexed but the indices have not been refreshed yet.
        if len(result) == 0:
            return None
        return parser.parse(result[0]['timestamp'])

    def list_bookmarks(self, start_date=None, end_date=None, limit=None):
        """List bookmarks."""
        query = Search(
            using=self.client,
            index=self.bookmark_index,
        ).filter(
            'term', aggregation_type=self.agg_type
        ).sort({'date': {'order': 'desc'}})

        range_args = {}
        if start_date:
            range_args['gte'] = format_range_dt(
                start_date.replace(microsecond=0), self.agg_interval)
        if end_date:
            range_args['lte'] = format_range_dt(
                end_date.replace(microsecond=0))
        if range_args:
            query = query.filter('range', date=range_args)

        return query[0:limit].execute() if limit else query.scan()

    def get_lower_limit(self, start_date=None):
        """Calculate lower limit for bookmark."""
        return start_date or self.get_bookmark()

    def get_upper_limit(self, start_date, end_date, batch_size):
        """Calculate upper limit for bookmark."""
        lower_limit = self.get_lower_limit(start_date)

        # Stop here if no bookmark could be estimated.
        if lower_limit is None:
            return None

        return min(
            end_date or datetime.datetime.max,  # ignore if `None`
            datetime.datetime.utcnow().replace(microsecond=0),
            datetime.datetime.combine(
                lower_limit + datetime.timedelta(batch_size),
                datetime.datetime.min.time())
        )


class StatAggregator(object):
    """Generic aggregation class.

    This aggregation class queries Elasticsearch events and creates a new
    elasticsearch document for each aggregated day/month/year... This enables
    to "compress" the events and keep only relevant information.

    The expected events shoud have at least those two fields:

    .. code-block:: json

        {
            "timestamp": "<ISO DATE TIME>",
            "field_on_which_we_aggregate": "<A VALUE>"
        }

    The resulting aggregation documents will be of the form:

    .. code-block:: json

        {
            "timestamp": "<ISO DATE TIME>",
            "field_on_which_we_aggregate": "<A VALUE>",
            "count": "<NUMBER OF OCCURENCE OF THIS EVENT>",
            "field_metric": "<METRIC CALCULATION ON A FIELD>"
        }

    This aggregator saves a bookmark document after each run. This bookmark
    is used to aggregate new events without having to redo the old ones.
    """

    def __init__(self, name, event, client=None,
                 aggregation_field=None,
                 metric_aggregation_fields=None,
                 copy_fields=None,
                 query_modifiers=None,
                 aggregation_interval='month',
                 index_interval='month', batch_size=7):
        """Construct aggregator instance.

        :param event: aggregated event.
        :param client: elasticsearch client.
        :param aggregation_field: field on which the aggregation will be done.
        :param metric_aggregation_fields: dictionary of fields on which a
            metric aggregation will be computed. The format of the dictionary
            is "destination field" ->
            tuple("metric type", "source field", "metric_options").
        :param copy_fields: list of fields which are copied from the raw events
            into the aggregation.
        :param query_modifiers: list of functions modifying the raw events
            query. By default the query_modifiers are [filter_robots].
        :param aggregation_interval: aggregation time window. default: month.
        :param index_interval: time window of the elasticsearch indices which
            will contain the resulting aggregations.
        :param batch_size: max number of days for which raw events are being
            fetched in one query. This number has to be coherent with the
            aggregation_interval.
        """
        self.name = name
        self.client = client or current_search_client
        self.event = event
        self.aggregation_alias = 'stats-{}'.format(self.event)
        self.aggregation_field = aggregation_field
        self.metric_aggregation_fields = metric_aggregation_fields or {}
        self.allowed_metrics = {
            'cardinality', 'min', 'max', 'avg', 'sum', 'extended_stats',
            'geo_centroid', 'percentiles', 'stats'}
        if any(v not in self.allowed_metrics
               for k, (v, _, _) in (metric_aggregation_fields or {}).items()):
            raise(ValueError('Metric aggregation type should be one of [{}]'
                             .format(', '.join(self.allowed_metrics))))

        self.copy_fields = copy_fields or {}
        self.aggregation_interval = aggregation_interval
        self.index_interval = index_interval
        self.query_modifiers = (query_modifiers if query_modifiers is not None
                                else [filter_robots])
        if list(SUPPORTED_INTERVAL.keys()).index(aggregation_interval) \
                > list(SUPPORTED_INTERVAL.keys()).index(index_interval):
            raise(ValueError('Aggregation interval should be'
                             ' shorter than index interval'))
        self.index_name_suffix = SUPPORTED_INTERVAL[index_interval]
        self.doc_id_suffix = SUPPORTED_INTERVAL[aggregation_interval]
        self.batch_size = batch_size
        self.event_index = 'events-stats-{}'.format(self.event)
        self.indices = set()
        self.has_events = True
        self.bookmark_api = BookmarkApi(
            self.client, self.aggregation_doc_type,
            self.event_index, self.aggregation_interval)

    @property
    def aggregation_doc_type(self):
        """Get document type for the aggregation."""
        return get_doctype('{0}-{1}-aggregation'.format(
            self.event, self.aggregation_interval))

    def agg_iter(self, lower_limit=None, upper_limit=None):
        """Aggregate and return dictionary to be indexed in ES."""
        lower_limit = lower_limit or self.bookmark_api.get_lower_limit() \
            .isoformat()
        upper_limit = upper_limit or \
            datetime.datetime.utcnow().replace(microsecond=0).isoformat()
        aggregation_data = {}

        self.agg_query = Search(using=self.client,
                                index=self.event_index) \
            .filter('range', timestamp={
                'gte': format_range_dt(
                    lower_limit, self.aggregation_interval),
                'lte': format_range_dt(
                    upper_limit, self.aggregation_interval)
            })

        # apply query modifiers
        for modifier in self.query_modifiers:
            self.agg_query = modifier(self.agg_query)

        hist = self.agg_query.aggs.bucket(
            'histogram',
            'date_histogram',
            field='timestamp',
            interval=self.aggregation_interval
        )

        terms = hist.bucket(
            'terms', 'terms', field=self.aggregation_field, size=get_size(
                self.client, self.event_index, self.aggregation_field
            )
        )
        terms.metric(
            'top_hit', 'top_hits', size=1, sort={'timestamp': 'desc'}
        )
        for dst, (metric, src, opts) in self.metric_aggregation_fields.items():
            terms.metric(dst, metric, field=src, **opts)

        results = self.agg_query.execute()
        index_name = None
        for interval in results.aggregations['histogram'].buckets:
            interval_date = datetime.datetime.strptime(
                interval['key_as_string'], '%Y-%m-%dT%H:%M:%S')
            for aggregation in interval['terms'].buckets:
                aggregation_data['timestamp'] = interval_date.isoformat()
                aggregation_data[self.aggregation_field] = aggregation['key']
                aggregation_data['count'] = aggregation['doc_count']

                if self.metric_aggregation_fields:
                    for f in self.metric_aggregation_fields:
                        aggregation_data[f] = aggregation[f]['value']

                doc = aggregation.top_hit.hits.hits[0]['_source']
                for destination, source in self.copy_fields.items():
                    if isinstance(source, six.string_types):
                        aggregation_data[destination] = doc[source]
                    else:
                        aggregation_data[destination] = source(
                            doc,
                            aggregation_data
                        )

                index_name = 'stats-{0}-{1}'.\
                             format(self.event,
                                    interval_date.strftime(
                                        self.index_name_suffix))
                self.indices.add(index_name)
                yield dict(_id='{0}-{1}'.
                           format(aggregation['key'],
                                  interval_date.strftime(
                                      self.doc_id_suffix)),
                           _index=index_name,
                           _type=self.aggregation_doc_type,
                           _source=aggregation_data)
        self.has_events = False if index_name is None else True

    def run(self, start_date=None, end_date=None, update_bookmark=True):
        """Calculate statistics aggregations."""
        # If no events have been indexed there is nothing to aggregate
        if not Index(self.event_index, using=self.client).exists():
            return
        lower_limit = self.bookmark_api.get_lower_limit(start_date)

        # Stop here if no bookmark could be estimated.
        if lower_limit is None:
            return

        upper_limit = self.bookmark_api.get_upper_limit(
            start_date, end_date, self.batch_size)

        while upper_limit <= datetime.datetime.utcnow() and self.has_events:
            self.indices = set()

            bulk(self.client,
                 self.agg_iter(lower_limit, upper_limit),
                 stats_only=True,
                 chunk_size=50)
            # Flush all indices which have been modified
            current_search_client.indices.flush(
                index=','.join(self.indices),
                wait_if_ongoing=True
            )
            if update_bookmark:
                self.bookmark_api.set_bookmark(
                    upper_limit.strftime(self.doc_id_suffix) or
                    datetime.datetime.utcnow().strftime(self.doc_id_suffix))
            self.indices = set()
            lower_limit = lower_limit + datetime.timedelta(self.batch_size)
            upper_limit = min(
                end_date or datetime.datetime.max,  # ignore if `None``
                datetime.datetime.utcnow().replace(microsecond=0),
                lower_limit + datetime.timedelta(self.batch_size)
            )
            if lower_limit > upper_limit:
                break

    def list_bookmarks(self, start_date=None, end_date=None, limit=None):
        """List the aggregation's bookmarks."""
        return self.bookmark_api.list_bookmarks(start_date, end_date, limit)

    def delete(self, start_date=None, end_date=None):
        """Delete aggregation documents."""
        aggs_query = Search(
            using=self.client,
            index=self.aggregation_alias,
            doc_type=self.aggregation_doc_type
        ).extra(_source=False)

        range_args = {}
        if start_date:
            range_args['gte'] = format_range_dt(
                start_date.replace(microsecond=0), self.aggregation_interval)
        if end_date:
            range_args['lte'] = format_range_dt(
                end_date.replace(microsecond=0), self.aggregation_interval)
        if range_args:
            aggs_query = aggs_query.filter('range', timestamp=range_args)

        bookmarks_query = Search(
            using=self.client,
            index=self.bookmark_api.bookmark_index,
        ).filter(
            'term', aggregation_type=self.aggregation_doc_type
        ).sort({'date': {'order': 'desc'}})

        if range_args:
            bookmarks_query = bookmarks_query.filter('range', date=range_args)

        def _delete_actions():
            for query in (aggs_query, bookmarks_query):
                affected_indices = set()
                for doc in query.scan():
                    affected_indices.add(doc.meta.index)
                    yield dict(_index=doc.meta.index,
                               _op_type='delete',
                               _id=doc.meta.id,
                               _type=doc.meta.doc_type)
                current_search_client.indices.flush(
                    index=','.join(affected_indices), wait_if_ongoing=True)
        bulk(self.client, _delete_actions(), refresh=True)<|MERGE_RESOLUTION|>--- conflicted
+++ resolved
@@ -21,10 +21,8 @@
 from elasticsearch_dsl import Index, Search
 from invenio_search import current_search_client
 
-<<<<<<< HEAD
 from .utils import get_size
-=======
-from .utils import get_doctype
+from .utils import get_doctype, get-size
 
 SUPPORTED_INTERVAL = OrderedDict([
     ('hour', '%Y-%m-%dT%H'),
@@ -32,7 +30,6 @@
     ('month', '%Y-%m'),
     ('year', '%Y')
 ])
->>>>>>> 9048a7ec
 
 
 def filter_robots(query):
